--- conflicted
+++ resolved
@@ -171,19 +171,14 @@
     }
 
     /// **NOT SEMVER STABLE**
-<<<<<<< HEAD
-    pub fn lookup_ingredient_mut(&mut self, index: IngredientIndex) -> &mut dyn Ingredient {
-        &mut **(&mut self.ingredients_vec[index.as_usize()])
-=======
     pub fn lookup_ingredient_mut(
         &mut self,
         index: IngredientIndex,
     ) -> (&mut dyn Ingredient, &mut Runtime) {
         (
-            &mut **self.ingredients_vec.get_mut(index.as_usize()).unwrap(),
+            &mut **(&mut self.ingredients_vec[index.as_usize()]),
             &mut self.runtime,
         )
->>>>>>> d6df21fb
     }
 
     /// **NOT SEMVER STABLE**
